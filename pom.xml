<?xml version="1.0" encoding="UTF-8"?>
<!--~~~~~~~~~~~~~~~~~~~~~~~~~~~~~~~~~~~~~~~~~~~~~~~~~~~~~~~~~~~~~~~~~~~~~~~~~~~~
  ~ Copyright (C) 2022 Google Inc.
  ~
  ~ Licensed under the Apache License, Version 2.0 (the "License"); you may not
  ~ use this file except in compliance with the License. You may obtain a copy of
  ~ the License at
  ~
  ~ http://www.apache.org/licenses/LICENSE-2.0
  ~
  ~ Unless required by applicable law or agreed to in writing, software
  ~ distributed under the License is distributed on an "AS IS" BASIS, WITHOUT
  ~ WARRANTIES OR CONDITIONS OF ANY KIND, either express or implied. See the
  ~ License for the specific language governing permissions and limitations under
  ~ the License.
  ~~~~~~~~~~~~~~~~~~~~~~~~~~~~~~~~~~~~~~~~~~~~~~~~~~~~~~~~~~~~~~~~~~~~~~~~~~~-->
<project xmlns="http://maven.apache.org/POM/4.0.0"
    xmlns:xsi="http://www.w3.org/2001/XMLSchema-instance"
    xsi:schemaLocation="http://maven.apache.org/POM/4.0.0 http://maven.apache.org/maven-v4_0_0.xsd">
  <modelVersion>4.0.0</modelVersion>

  <groupId>com.google.cloud.teleport</groupId>
  <artifactId>templates</artifactId>
  <version>1.0-SNAPSHOT</version>
  <name>Google Cloud Dataflow Templates</name>
  <packaging>pom</packaging>
  <description>
    Unifies all the template libraries under one POM for easier automation and
    to allow for more reusable and modular dependencies.
  </description>

  <properties>
    <project.build.sourceEncoding>UTF-8</project.build.sourceEncoding>
    <java.version>11</java.version>

    <!-- Plugins -->
    <maven-checkstyle-plugin.version>3.2.1</maven-checkstyle-plugin.version>
    <maven-compiler-plugin.version>3.6.2</maven-compiler-plugin.version>
    <maven-dependency-plugin.version>3.6.0</maven-dependency-plugin.version>
    <maven-enforcer-plugin.version>3.0.0-M1</maven-enforcer-plugin.version>
    <maven-jar-plugin.version>3.3.0</maven-jar-plugin.version>
    <maven-javadoc-plugin.version>3.0.0-M1</maven-javadoc-plugin.version>
    <maven-shade-plugin.version>3.0.0</maven-shade-plugin.version>
    <maven-source-plugin.version>3.3.0</maven-source-plugin.version>
    <os-maven-plugin.version>1.7.1</os-maven-plugin.version>

    <!-- Beam and linked versions -->
    <beam.version>2.49.0</beam.version>
    <jackson.version>2.14.1</jackson.version>

    <!-- Common dependency versions -->
    <autovalue.version>1.8.2</autovalue.version>
    <avro.version>1.11.1</avro.version>
    <checkstyle.version>10.7.0</checkstyle.version>
    <commons-codec.version>1.16.0</commons-codec.version>
    <commons-io.version>2.11.0</commons-io.version>
    <commons-lang3.version>3.12.0</commons-lang3.version>
    <conscrypt.version>2.5.2</conscrypt.version>
    <derby.version>10.14.2.0</derby.version>
    <guava.version>32.0.1-jre</guava.version>
    <hadoop.version>3.3.6</hadoop.version>
    <hamcrest.version>2.1</hamcrest.version>
    <hbase.client.version>2.5.3-hadoop3</hbase.client.version>
    <mockito.version>4.11.0</mockito.version>
    <log4j-2.version>2.17.2</log4j-2.version>
    <jettison.version>1.5.4</jettison.version>
    <json.version>20230227</json.version>
    <junit.version>4.13.2</junit.version>
    <re2j.version>1.6</re2j.version>
    <slf4j.version>1.7.36</slf4j.version>
    <snakeyaml.version>2.0</snakeyaml.version>
    <snappy.version>1.1.10.3</snappy.version>
    <spotless-maven-plugin.version>2.12.1</spotless-maven-plugin.version>
    <surefire.version>2.21.0</surefire.version>
    <truth.version>1.0.1</truth.version>

    <!-- Drop pinned version once maven-dependency-plugin gets past plexus-archiver 4.8.0 -->
    <plexus-archiver.version>4.8.0</plexus-archiver.version>

    <!-- JDBC driver / Connector versions -->
    <!-- Note: File it/src/main/java/com/google/cloud/teleport/it/common/JDBCBaseIT.java -->
    <!-- should be updated when these versions are changed. -->
    <mysql-connector-java.version>8.0.30</mysql-connector-java.version>
    <postgresql.version>42.2.27</postgresql.version>
<<<<<<< HEAD
    <ojdbc8.version>19.3.0.0</ojdbc8.version>
    <mssql-jdbc.version>12.2.0.jre11</mssql-jdbc.version>
=======
    <ojdbc8.version>23.2.0.0</ojdbc8.version>
    <mssql-jdbc.version>6.4.0.jre8</mssql-jdbc.version>
>>>>>>> 602613f3
    <neo4j-driver.version>4.4.12</neo4j-driver.version>

    <integration.tests>
      com.google.cloud.teleport.metadata.TemplateIntegrationTest
    </integration.tests>
    <direct-runner.tests>
      com.google.cloud.teleport.metadata.DirectRunnerTest
    </direct-runner.tests>
    <excluded.spanner.tests></excluded.spanner.tests>

    <licenseHeaderFile>JAVA_LICENSE_HEADER</licenseHeaderFile>
  </properties>

  <dependencyManagement>
    <dependencies>
      <dependency>
        <groupId>org.apache.beam</groupId>
        <artifactId>beam-sdks-java-google-cloud-platform-bom</artifactId>
        <version>${beam.version}</version>
        <type>pom</type>
        <scope>import</scope>
      </dependency>
      <dependency>
        <groupId>com.fasterxml.jackson</groupId>
        <artifactId>jackson-bom</artifactId>
        <version>${jackson.version}</version>
        <type>pom</type>
        <scope>import</scope>
      </dependency>
      <dependency>
        <groupId>junit</groupId>
        <artifactId>junit</artifactId>
        <version>${junit.version}</version>
      </dependency>
      <dependency>
        <groupId>commons-codec</groupId>
        <artifactId>commons-codec</artifactId>
        <version>${commons-codec.version}</version>
      </dependency>
      <dependency>
        <groupId>commons-io</groupId>
        <artifactId>commons-io</artifactId>
        <version>${commons-io.version}</version>
      </dependency>
      <dependency>
        <groupId>org.apache.avro</groupId>
        <artifactId>avro</artifactId>
        <version>${avro.version}</version>
      </dependency>

      <!-- TODO: remove when Beam 2.49.0 is released -->
      <!-- https://github.com/apache/beam/pull/26910 -->
      <dependency>
        <groupId>com.google.apis</groupId>
        <artifactId>google-api-services-storage</artifactId>
        <version>v1-rev20230301-2.0.0</version>
      </dependency>

      <!-- If any module uses log4j 2.x, enforce it is patched by default -->
      <dependency>
        <groupId>org.apache.logging.log4j</groupId>
        <artifactId>log4j</artifactId>
        <version>${log4j-2.version}</version>
      </dependency>
      <dependency>
        <groupId>org.apache.logging.log4j</groupId>
        <artifactId>log4j-api</artifactId>
        <version>${log4j-2.version}</version>
      </dependency>
      <dependency>
        <groupId>org.apache.logging.log4j</groupId>
        <artifactId>log4j-core</artifactId>
        <version>${log4j-2.version}</version>
      </dependency>

      <!-- Enforce updated version of SnakeYAML -->
      <dependency>
        <groupId>org.yaml</groupId>
        <artifactId>snakeyaml</artifactId>
        <version>${snakeyaml.version}</version>
      </dependency>

      <!-- Enforce non-vulnerable version of jettison -->
      <dependency>
        <groupId>org.codehaus.jettison</groupId>
        <artifactId>jettison</artifactId>
        <version>${jettison.version}</version>
      </dependency>

      <!-- Enforce updated version of Neo4j driver -->
      <dependency>
        <groupId>org.neo4j.driver</groupId>
        <artifactId>neo4j-java-driver</artifactId>
        <version>${neo4j-driver.version}</version>
      </dependency>

      <!-- Enforce non-vulnerable version of snappy-java -->
      <dependency>
        <groupId>org.xerial.snappy</groupId>
        <artifactId>snappy-java</artifactId>
        <version>${snappy.version}</version>
      </dependency>
    </dependencies>
  </dependencyManagement>

  <build>
    <pluginManagement>
      <plugins>
        <plugin>
          <groupId>org.apache.maven.plugins</groupId>
          <artifactId>maven-dependency-plugin</artifactId>
          <version>${maven-dependency-plugin.version}</version>
          <dependencies>
            <dependency>
              <groupId>org.codehaus.plexus</groupId>
              <artifactId>plexus-archiver</artifactId>
              <version>${plexus-archiver.version}</version>
            </dependency>
          </dependencies>
        </plugin>
        <plugin>
          <groupId>org.apache.maven.plugins</groupId>
          <artifactId>maven-source-plugin</artifactId>
          <version>${maven-source-plugin.version}</version>
          <dependencies>
            <dependency>
              <groupId>org.codehaus.plexus</groupId>
              <artifactId>plexus-archiver</artifactId>
              <version>${plexus-archiver.version}</version>
            </dependency>
          </dependencies>
          <executions>
            <execution>
              <id>attach-sources</id>
              <goals>
                <goal>jar</goal>
              </goals>
            </execution>
          </executions>
        </plugin>
        <plugin>
          <groupId>org.apache.maven.plugins</groupId>
          <artifactId>maven-jar-plugin</artifactId>
          <version>${maven-jar-plugin.version}</version>
          <dependencies>
            <dependency>
              <groupId>org.codehaus.plexus</groupId>
              <artifactId>plexus-archiver</artifactId>
              <version>${plexus-archiver.version}</version>
            </dependency>
          </dependencies>
        </plugin>
      </plugins>
    </pluginManagement>

    <plugins>
      <plugin>
        <groupId>org.apache.maven.plugins</groupId>
        <artifactId>maven-surefire-plugin</artifactId>
        <version>${surefire.version}</version>
        <configuration>
          <!-- Exclude Cloud Spanner integration tests that require a GCP project to run.
          They can be run manually using 'mvn -Dexcluded.spanner.tests="" -Dtest=<testname> test' -->
          <excludedGroups>${integration.tests}</excludedGroups>
          <excludedGroups>${excluded.spanner.tests}</excludedGroups>
          <trimStackTrace>false</trimStackTrace>
          <systemPropertyVariables>
            <!-- Allow this project to be tested with JDK 21 -->
            <net.bytebuddy.experimental>true</net.bytebuddy.experimental>
          </systemPropertyVariables>
        </configuration>
      </plugin>
      <plugin>
        <groupId>com.diffplug.spotless</groupId>
        <artifactId>spotless-maven-plugin</artifactId>
        <version>${spotless-maven-plugin.version}</version>
        <configuration>
          <formats>
            <!-- Avoid trailing whitespace and require ending newline. -->
            <format>
              <includes>
                <include>*.md</include>
                <include>.gitignore</include>
              </includes>
              <trimTrailingWhitespace/>
              <endWithNewline/>
            </format>
          </formats>
          <java>
            <!-- Exclude Beam code from formatting/license headers -->
            <excludes>
              <exclude>src/main/java/org/apache/beam/**</exclude>
              <exclude>src/test/java/org/apache/beam/**</exclude>
            </excludes>
            <toggleOffOn/>
            <googleJavaFormat>
              <version>1.17.0</version>
              <style>GOOGLE</style>
            </googleJavaFormat>
            <licenseHeader>
              <file>${licenseHeaderFile}</file>
            </licenseHeader>
          </java>
        </configuration>
        <!-- Bind to verify. -->
        <executions>
          <execution>
            <goals>
              <goal>check</goal>
            </goals>
          </execution>
        </executions>
      </plugin>

      <plugin>
        <groupId>org.apache.maven.plugins</groupId>
        <artifactId>maven-checkstyle-plugin</artifactId>
        <version>${maven-checkstyle-plugin.version}</version>
        <dependencies>
          <dependency>
            <groupId>com.puppycrawl.tools</groupId>
            <artifactId>checkstyle</artifactId>
            <version>${checkstyle.version}</version>
          </dependency>
        </dependencies>
        <configuration>
          <configLocation>checkstyle/checkstyle.xml</configLocation>
          <suppressionsLocation>checkstyle/suppressions.xml</suppressionsLocation>
          <consoleOutput>true</consoleOutput>
          <failOnViolation>true</failOnViolation>
          <includeResources>false</includeResources>
          <includeTestSourceDirectory>true</includeTestSourceDirectory>
        </configuration>
        <executions>
          <!--
            Execute checkstyle after compilation but before tests.

            This ensures that any parsing or type checking errors are from
            javac, so they look as expected. Beyond that, we want to
            fail as early as possible.
          -->
          <execution>
            <phase>test-compile</phase>
            <goals>
              <goal>check</goal>
            </goals>
          </execution>
        </executions>
      </plugin>
    </plugins>
  </build>

  <profiles>
    <profile>
      <id>templatesIntegrationTests</id>
      <activation>
        <activeByDefault>false</activeByDefault>
      </activation>
      <properties>
        <!-- Skip coverage checks, unit tests are skipped -->
        <jacoco.skip>true</jacoco.skip>
        <!-- Some modules may yield no integration tests -->
        <failIfNoTests>false</failIfNoTests>
        <!-- Parallelism settings. Default is 2, set to consider methods -->
        <itParallelismType>classesAndMethods</itParallelismType>
        <itParallelism>2</itParallelism>
      </properties>
      <build>
        <plugins>
          <plugin>
            <groupId>org.apache.maven.plugins</groupId>
            <artifactId>maven-surefire-plugin</artifactId>
            <version>${surefire.version}</version>
            <configuration combine.self="override">
              <includes>
                <include>**/*IT.java</include>
              </includes>
              <excludedGroups>${direct-runner.tests}</excludedGroups>
              <groups>
                ${integration.tests}
              </groups>
              <reuseForks>true</reuseForks>
              <parallel>${itParallelismType}</parallel>
              <threadCount>${itParallelism}</threadCount>
              <trimStackTrace>false</trimStackTrace>
            </configuration>
          </plugin>
        </plugins>
      </build>
    </profile>
    <profile>
      <id>templatesLoadTests</id>
      <activation>
        <activeByDefault>false</activeByDefault>
      </activation>
      <properties>
        <!-- Skip coverage checks, unit tests are skipped -->
        <jacoco.skip>true</jacoco.skip>
        <!-- Some modules may yield no load tests -->
        <failIfNoTests>false</failIfNoTests>
      </properties>
      <build>
        <plugins>
          <plugin>
            <groupId>org.apache.maven.plugins</groupId>
            <artifactId>maven-surefire-plugin</artifactId>
            <version>${surefire.version}</version>
            <configuration combine.self="override">
              <includes>
                <include>**/*LT.java</include>
              </includes>
              <excludedGroups></excludedGroups>
              <groups>
                com.google.cloud.teleport.metadata.TemplateLoadTest
              </groups>
              <trimStackTrace>false</trimStackTrace>
            </configuration>
          </plugin>
        </plugins>
      </build>
    </profile>
    <profile>
      <id>templatesIntegrationDirectTests</id>
      <activation>
        <activeByDefault>false</activeByDefault>
      </activation>
      <properties>
        <!-- Skip coverage checks, unit tests are skipped -->
        <jacoco.skip>true</jacoco.skip>
        <!-- Skip shade for faster runs -->
        <skipShade>true</skipShade>
        <!-- Some modules may yield no integration tests -->
        <failIfNoTests>false</failIfNoTests>
      </properties>
      <build>
        <plugins>
          <plugin>
            <groupId>org.apache.maven.plugins</groupId>
            <artifactId>maven-surefire-plugin</artifactId>
            <version>${surefire.version}</version>
            <configuration combine.self="override">
              <includes>
                <include>**/*IT.java</include>
              </includes>
              <excludedGroups>
                com.google.cloud.teleport.metadata.SkipDirectRunnerTest
              </excludedGroups>
              <groups>
                ${integration.tests}
                ${direct-runner.tests}
              </groups>
              <systemProperties>
                <!-- Pass on the flag directRunnerTest to the templates test base -->
                <property>
                  <name>directRunnerTest</name>
                  <value>true</value>
                </property>
              </systemProperties>
              <trimStackTrace>false</trimStackTrace>
            </configuration>
          </plugin>
        </plugins>
      </build>
    </profile>
    <profile>
      <id>templatesIntegrationSmokeTests</id>
      <activation>
        <activeByDefault>false</activeByDefault>
      </activation>
      <properties>
        <!-- Skip coverage checks, unit tests are skipped -->
        <jacoco.skip>true</jacoco.skip>
        <!-- Some modules may not have integration tests -->
        <failIfNoTests>false</failIfNoTests>
        <!-- Parallelism settings. Default is 2, set to consider methods -->
        <itParallelismType>classesAndMethods</itParallelismType>
        <itParallelism>2</itParallelism>
      </properties>
      <build>
        <plugins>
          <plugin>
            <groupId>org.apache.maven.plugins</groupId>
            <artifactId>maven-surefire-plugin</artifactId>
            <version>${surefire.version}</version>
            <configuration combine.self="override">
              <includes>
                <include>**/*IT.java</include>
              </includes>
              <groups>
                ${direct-runner.tests}
                org.apache.beam.it.testcontainers.TestContainersIntegrationTest
                org.apache.beam.it.gcp.GoogleCloudIntegrationTest
              </groups>
              <reuseForks>true</reuseForks>
              <parallel>${itParallelismType}</parallel>
              <threadCount>${itParallelism}</threadCount>
              <trimStackTrace>false</trimStackTrace>
            </configuration>
          </plugin>
        </plugins>
      </build>
    </profile>
    <profile>
      <id>pluginOutputDir</id>
      <activation>
        <activeByDefault>false</activeByDefault>
      </activation>
      <build>
        <directory>${project.basedir}/target/plugin/${pluginRunId}</directory>
      </build>
    </profile>
    <!-- The following snapshot profile allows us to test Templates with
     unreleased Apache Beam versions, for example:
     mvn test -Psnapshot -Dbeam.version=2.50.0-SNAPSHOT -->
    <profile>
      <id>snapshot</id>
      <repositories>
        <repository>
          <id>apache.snapshots</id>
          <url>https://repository.apache.org/content/repositories/snapshots</url>
        </repository>
      </repositories>
    </profile>
  </profiles>

  <modules>
    <module>metadata</module>
    <module>plugins</module>
    <module>it</module>
    <module>v1</module>
    <module>v2</module>
    <module>structured-logging</module>
    <module>plaintext-logging</module>
  </modules>
</project><|MERGE_RESOLUTION|>--- conflicted
+++ resolved
@@ -82,13 +82,8 @@
     <!-- should be updated when these versions are changed. -->
     <mysql-connector-java.version>8.0.30</mysql-connector-java.version>
     <postgresql.version>42.2.27</postgresql.version>
-<<<<<<< HEAD
-    <ojdbc8.version>19.3.0.0</ojdbc8.version>
+    <ojdbc8.version>23.2.0.0</ojdbc8.version>
     <mssql-jdbc.version>12.2.0.jre11</mssql-jdbc.version>
-=======
-    <ojdbc8.version>23.2.0.0</ojdbc8.version>
-    <mssql-jdbc.version>6.4.0.jre8</mssql-jdbc.version>
->>>>>>> 602613f3
     <neo4j-driver.version>4.4.12</neo4j-driver.version>
 
     <integration.tests>
